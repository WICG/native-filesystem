<pre class=metadata>
Title: Native File System
Shortname: native-file-system
Abstract: This document defines a web platform API that lets websites gain write access to the
  native file system. It builds on [[FILE-API|File API]], but adds lots of new functionality on top.
Status: CG-DRAFT
ED: https://wicg.github.io/native-file-system/
Level: 1
Editor: Marijn Kruisselbrink, Google, mek@chromium.org, w3cid 72440
Group: WICG
Repository: wicg/native-file-system
Indent: 2
Complain About: accidental-2119 yes, missing-example-ids yes
Markup Shorthands: css no, markdown yes
</pre>

<pre class=link-defaults>
spec:fetch; type:interface; text:ReadableStream
</pre>

<pre class=anchors>
</pre>

<style>
.domintro dt {
    font-family: Menlo, Consolas, "DejaVu Sans Mono", Monaco, monospace;

    padding-top: 0.5em;
    padding-bottom: 1em;
}
.domintro dt a {
    color: inherit; border-bottom-style: none;
}
.domintro dt code {
    font-size: inherit;
}
</style>

# Introduction # {#introduction}

*This section is non-normative.*

TODO

This provides similar functionality as earlier drafts of the
[[file-system-api|File API: Directories and System]] as well as the
[[entries-api|File and Directory Entries API]], but with a more modern API.

# Files and Directories # {#files-and-directories}

## Concepts ## {#concepts}

A <dfn>entry</dfn> is either a [=file entry=] or a [=directory entry=].

Each [=/entry=] has an associated <dfn for=entry>name</dfn>.

A <dfn lt="file|file entry">file entry</dfn> additionally consists of <dfn for="file entry">binary
data</dfn> and a <dfn for="file entry">modification timestamp</dfn>.

A <dfn lt="directory|directory entry">directory entry</dfn> additionally consists of a [=/set=] of
<dfn for="directory entry">entries</dfn>. Each member is either a [=file=] or a [=directory=].

Issue: TODO: Explain how entries map to files on disk (multiple entries can map to the same file or
directory on disk but doesn't have to map to any file on disk).

## The {{FileSystemHandle}} interface ## {#api-filesystemhandle}

<xmp class=idl>
dictionary FileSystemHandlePermissionDescriptor {
  boolean writable = false;
};

[Exposed=(Window,Worker), SecureContext, Serializable]
interface FileSystemHandle {
  readonly attribute boolean isFile;
  readonly attribute boolean isDirectory;
  readonly attribute USVString name;

  Promise<PermissionState> queryPermission(optional FileSystemHandlePermissionDescriptor descriptor = {});
  Promise<PermissionState> requestPermission(optional FileSystemHandlePermissionDescriptor descriptor = {});
};
</xmp>

A {{FileSystemHandle}} object represents a [=/entry=]. Each {{FileSystemHandle}} object is assocaited
with a <dfn for=FileSystemHandle>entry</dfn> (an [=/entry=]). Multiple separate objects implementing
the {{FileSystemHandle}} interface can all be associated with the same [=/entry=] simultaneously.

<div algorithm="serialization steps">
{{FileSystemHandle}} objects are [=serializable objects=].

Advisement: In the Origin Trial as available in Chrome 78, these objects are not yet serializable.

Their [=serialization steps=], given |value|, |serialized| and |forStorage| are:

1. Set |serialized|.\[[Origin]] to |value|'s [=relevant settings object=]'s [=environment settings object/origin=].
1. TODO

</div>

<div algorithm="deserialization steps">
Their [=deserialization steps=], given |serialized| and |value| are:

1. If |serialized|.\[[Origin]] is not [=same origin=] with
   |value|'s [=relevant settings object=]'s [=environment settings object/origin=],
   then throw a {{DataCloneError}}.
1. TODO

</div>

<div class="note domintro">
  : |handle| . {{FileSystemHandle/isFile}}
  :: Returns true if |handle| is a {{FileSystemFileHandle}}.

  : |handle| . {{FileSystemHandle/isDirectory}}
  :: Returns true if |handle| is a {{FileSystemDirectoryHandle}}.

  : |handle| . {{FileSystemHandle/name}}
  :: Returns the [=entry/name=] of the entry represented by |handle|.
</div>

The <dfn attribute for=FileSystemHandle>isFile</dfn> attribute must return true if the associated
[=FileSystemHandle/entry=] is a [=file entry=], and false otherwise.

The <dfn attribute for=FileSystemHandle>isDirectory</dfn> attribute must return true if the
associated [=FileSystemHandle/entry=] is a [=directory entry=], and false otherwise.

The <dfn attribute for=FileSystemHandle>name</dfn> attribute must return the [=entry/name=] of the
associated [=FileSystemHandle/entry=].

### The {{FileSystemHandle/queryPermission()}} method ### {#api-filesystemhandle-querypermission}

Issue(119): the currently described API here assumes a model where it is not possible to have a
    write-only handle. I.e. it is not possible to have or request write access without also having
    read access. There definitely are use cases for write-only handles (e.g. directory downloads),
    so we might have to reconsider this.

<div class="note domintro">
  : |status| = await |handle| . {{FileSystemHandle/queryPermission()|queryPermission}}({ {{FileSystemHandlePermissionDescriptor/writable}} = false })
  : |status| = await |handle| . {{FileSystemHandle/queryPermission()}}
  :: Queries the current state of the read permission of this handle. If this returns `"prompt"`
     the website will have to call {{FileSystemHandle/requestPermission()}} before any
     operations on the handle can be done. If this returns `"denied"` any operations will reject.

     Usually handles returned by {{chooseFileSystemEntries}} will initially return `"granted"` for
     their read permission state, however other than through the user revoking permission, a handle
     retrieved from IndexedDB is also likely to return `"prompt"`.

  : |status| = await |handle| . {{FileSystemHandle/queryPermission()|queryPermission}}({ {{FileSystemHandlePermissionDescriptor/writable}} = true })
  :: Queries the current state of the write permission of this handle. If this returns `"prompt"`,
     attempting to modify the file or directory this handle represents will require user activation
     and will result in a confirmation prompt being shown to the user. However if the state of the
     read permission of this handle is also `"prompt"` the website will need to call
     {{FileSystemHandle/requestPermission()}}. There is no automatic prompting for read access when
     attempting to read from a file or directory.
</div>

<div algorithm>
The <dfn method for=FileSystemHandle>queryPermission(|descriptor|)</dfn> method, when invoked, must run these steps:

1. TODO

</div>

### The {{FileSystemHandle/requestPermission()}} method ### {#api-filesystemhandle-requestpermission}

<div class="note domintro">
  : |status| = await |handle| . {{FileSystemHandle/requestPermission()|requestPermission}}({ {{FileSystemHandlePermissionDescriptor/writable}} = false })
  : |status| = await |handle| . {{FileSystemHandle/requestPermission()}}
  :: If the state of the read permission of this handle is anything other than `"prompt"`, this
     will return that state directly. If it is `"prompt"` however, user activation is needed and
     this will show a confirmation prompt to the user. The new read permission state is then
     returned, depending on the user's response to the prompt.

  : |status| = await |handle| . {{FileSystemHandle/requestPermission()|requestPermission}}({ {{FileSystemHandlePermissionDescriptor/writable}} = true })
  :: If the state of the write permission of this handle is anything other than `"prompt"`, this
     will return that state directly. If the status of the read permission of this handle is
     `"denied"` this will return that.

     Otherwise the state of the write permission is `"prompt"` and this will show a confirmation
     prompt to the user. The new write permission state is then returned, depending on what the user
     selected.
</div>

<div algorithm>
The <dfn method for=FileSystemHandle>requestPermission(|descriptor|)</dfn> method, when invoked, must run these steps:

1. TODO

</div>

## The {{FileSystemFileHandle}} interface ## {#api-filesystemfilehandle}

<xmp class=idl>
dictionary FileSystemCreateWritableOptions {
  boolean keepExistingData = false;
};

[Exposed=(Window,Worker), SecureContext, Serializable]
interface FileSystemFileHandle : FileSystemHandle {
  Promise<File> getFile();
  Promise<FileSystemWritableFileStream> createWritable(optional FileSystemCreateWritableOptions options);
};
</xmp>

{{FileSystemFileHandle}} objects are [=serializable objects=]. Their [=serialization steps=] and
[=deserialization steps=] are the same as those for {{FileSystemHandle}}.

Advisement: In the Origin Trial as available in Chrome 78, these objects are not yet serializable.

### The {{FileSystemFileHandle/getFile()}} method ### {#api-filesystemfilehandle-getfile}

<div class="note domintro">
  : |file| = await |fileHandle| . {{FileSystemFileHandle/getFile()}}
  :: Returns a {{File}} representing the state on disk of the entry represented by |handle|.
     If the file on disk changes or is removed after this method is called, the returned
     {{File}} object will likely be no longer readable.
</div>

<div algorithm>
The <dfn method for=FileSystemFileHandle>getFile()</dfn> method, when invoked, must run these steps:

1. TODO

</div>

### The {{FileSystemFileHandle/createWritable()}} method ### {#api-filesystemfilehandle-createwritable}

Advisement: In the Origin Trial as available in Chrome 82, createWritable replaces the createWriter method.

<div class="note domintro">
  : |stream| = await |fileHandle| . {{FileSystemFileHandle/createWritable()}}
  : |stream| = await |fileHandle| . {{FileSystemFileHandle/createWritable()|createWritable}}({ {{FileSystemCreateWritableOptions/keepExistingData}}: true/false })
  :: Returns a {{FileSystemWritableFileStream}} that can be used to write to the file. Any changes made through
     |stream| won't be reflected in the file represented by |fileHandle| until its
     {{FileSystemWritableFileStream/close()}} method is called.
     User agents try to ensure that no partial writes happen, i.e. the file represented by
     |fileHandle| will either contains its old contents or it will contain whatever data was written
     through |stream| up until {{FileSystemWritableFileStream/close()}} was called.

     This is typically implemented by writing data to a temporary file, and only replacing the file
     represented by |fileHandle| with the temporary file when the writable filestream is closed.

     If {{FileSystemCreateWritableOptions/keepExistingData}} is `false` or not specified,
     the temporary file starts out empty,
     otherwise the existing file is first copied to this temporary file.
</div>

<<<<<<< HEAD
Issue: There has been some discussion around and desire for a "inPlace" mode for createWritable (where
changes will be written to the actual underlying file as they are written to the writer, for example
to support in-place modification of large files or things like databases). This is not currently
implemented in Chrome. Implementing this is currently blocked on figuring out how to combine the
desire to run malware checks with the desire to let websites make fast in-place modifications to
existing large files.
=======
Issue(67): There has been some discussion around and desire for a "inPlace" mode for createWriter
(where changes will be written to the actual underlying file as they are written to the writer, for
example to support in-place modification of large files or things like databases). This is not
currently implemented in Chrome. Implementing this is currently blocked on figuring out how to
combine the desire to run malware checks with the desire to let websites make fast in-place
modifications to existing large files.
>>>>>>> 2cc2ae08

<div algorithm>
The <dfn method for=FileSystemFileHandle>createWritable(|options|)</dfn> method, when invoked, must run these steps:

1. TODO

</div>

## The {{FileSystemDirectoryHandle}} interface ## {#api-filesystemdirectoryhandle}

<xmp class=idl>
dictionary FileSystemGetFileOptions {
  boolean create = false;
};

dictionary FileSystemGetDirectoryOptions {
  boolean create = false;
};

dictionary FileSystemRemoveOptions {
  boolean recursive = false;
};

[Exposed=(Window,Worker), SecureContext, Serializable]
interface FileSystemDirectoryHandle : FileSystemHandle {
  Promise<FileSystemFileHandle> getFile(USVString name, optional FileSystemGetFileOptions options = {});
  Promise<FileSystemDirectoryHandle> getDirectory(USVString name, optional FileSystemGetDirectoryOptions options = {});

  // This really returns an async iterable, but that is not yet expressable in WebIDL.
  object getEntries();

  Promise<void> removeEntry(USVString name, optional FileSystemRemoveOptions options = {});
};
</xmp>

{{FileSystemDirectoryHandle}} objects are [=serializable objects=]. Their [=serialization steps=] and
[=deserialization steps=] are the same as those for {{FileSystemHandle}}.

Advisement: In the Origin Trial as available in Chrome 78, these objects are not yet serializable.

Issue: Should we have separate getFile and getDirectory methods, or just a single getChild/getEntry
method?

Issue(98): Having getFile methods in both FileSystemDirectoryHandle and FileSystemFileHandle, but
with very different behavior might be confusing? Perhaps rename at least one of them (but see also
previous issue).

Issue(47): Should getEntries be its own method, or should FileSystemDirectoryHandle just be an async
iterable itself?

Issue(125): We will probably want some method to make it possible to compare two handles, and/or
determine if one handle represents a descendant of another handle. Such a method will enable for
example an IDE to detect that the user tries to open a file (through the file picker), where that
file actually is part of the "project" the IDE has open, allowing the IDE to highlight the selected
file in a directory tree.

### The {{FileSystemDirectoryHandle/getFile()}} method ### {#api-filesystemdirectoryhandle-getfile}

<div class="note domintro">
  : |fileHandle| = await |directoryHandle| . {{FileSystemDirectoryHandle/getFile()|getFile}}(|name|)
  : |fileHandle| = await |directoryHandle| . {{FileSystemDirectoryHandle/getFile()|getFile}}(|name|, { {{FileSystemGetFileOptions/create}}: false })
  :: Returns a handle for a file named |name| in the directory represented by |directoryHandle|. If
     no such file exists, this rejects.

  : |fileHandle| = await |directoryHandle| . {{FileSystemDirectoryHandle/getFile()|getFile}}(|name|, { {{FileSystemGetFileOptions/create}}: true })
  :: Returns a handle for a file named |name| in the directory represented by |directoryHandle|. If
     no such file exists, this creates a new file. If no file with named |name| can be created this
     rejects. Creation can fail because there already is a directory with the same name, because the
     name uses characters that aren't supported in file names on the underlying file system, or
     because the user agent for security reasons decided not to allow creation of the file.

     This operation requires write permission, even if the file being returned already exists. If
     this handle doesn't already have write permission, this could result in a prompt being shown to
     the user. To get an existing file without needing write permission, call this method
     with <code>{ {{FileSystemGetFileOptions/create}}: false }</code>.
</div>

<div algorithm>
The <dfn method for=FileSystemDirectoryHandle>getFile(|name|, |options|)</dfn> method, when invoked,
must run these steps:

1. TODO

</div>

### The {{FileSystemDirectoryHandle/getDirectory()}} method ### {#api-filesystemdirectoryhandle-getdirectory}

<div class="note domintro">
  : |subdirHandle| = await |directoryHandle| . {{FileSystemDirectoryHandle/getDirectory()|getDirectory}}(|name|)
  : |subdirHandle| = await |directoryHandle| . {{FileSystemDirectoryHandle/getDirectory()|getDirectory}}(|name|, { {{FileSystemGetDirectoryOptions/create}}: false })
  :: Returns a handle for a directory named |name| in the directory represented by
    |directoryHandle|. If no such directory exists, this rejects.

  : |subdirHandle| = await |directoryHandle| . {{FileSystemDirectoryHandle/getDirectory()|getDirectory}}(|name|, { {{FileSystemGetDirectoryOptions/create}}: true })
  :: Returns a handle for a directory named |name| in the directory represented by
     |directoryHandle|. If no such directory exists, this creates a new directory. If creating the
     directory failed, this rejects. Creation can fail because there already is a file with the same
     name, or because the name uses characters that aren't supported in file names on the underlying
     file system.

     This operation requires write permission, even if the directory being returned already exists.
     If this handle doesn't already have write permission, this could result in a prompt being shown
     to the user. To get an existing directory without needing write permission, call this method
     with <code>{ {{FileSystemGetDirectoryOptions/create}}: false }</code>.
</div>

<div algorithm>
The <dfn method for=FileSystemDirectoryHandle>getDirectory(|name|, |options|)</dfn> method, when
invoked, must run these steps:

1. TODO

</div>

### The {{FileSystemDirectoryHandle/getEntries()}} method ### {#api-filesystemdirectoryhandle-getentries}

<div class="note domintro">
  : for await (const |handle| of |directoryHandle| . {{FileSystemDirectoryHandle/getEntries()}}) {}
  :: Iterates over all entries whose parent is the entry represented by |directoryHandle|.
</div>

<div algorithm>
The <dfn method for=FileSystemDirectoryHandle>getEntries()</dfn> method, when invoked, must run
these steps:

1. TODO

</div>

### The {{FileSystemDirectoryHandle/removeEntry()}} method ### {#api-filesystemdirectoryhandle-removeentry}

<div class="note domintro">
  : await |directoryHandle| . {{FileSystemDirectoryHandle/removeEntry()|removeEntry}}(|name|)
  : await |directoryHandle| . {{FileSystemDirectoryHandle/removeEntry()|removeEntry}}(|name|, { {{FileSystemRemoveOptions/recursive}}: false })
  :: If the directory represented by |directoryHandle| contains a file named |name|, or an empty
     directory named |name|, this will attempt to delete that file or directory.

     Attempting to delete a file or directory that does not exist is considered success,
     while attempting to delete a non-empty directory will result in a promise rejection.

  : await |directoryHandle| . {{FileSystemDirectoryHandle/removeEntry()|removeEntry}}(|name|, { {{FileSystemRemoveOptions/recursive}}: true })
  :: Removes the entry named |name| in the directory represented by |directoryHandle|.
     If that entry is a directory, its contents will also be deleted recursively.
     recursively.

     Attempting to delete a file or directory that does not exist is considered success.
</div>

<div algorithm>
The <dfn method for=FileSystemDirectoryHandle>removeEntry(|name|, |options|)</dfn> method, when invoked, must run
these steps:

1. TODO

</div>

## The {{FileSystemWritableFileStream}} interface ## {#api-filesystemwritablefilestream}

<xmp class=idl>
enum WriteCommandType {
  "truncate",
  "seek",
  "write",
};

dictionary WriteParams {
  required WriteCommandType type;
  unsigned long long? size;
  unsigned long long? position;
  (BufferSource or Blob or USVString)? data;
};

[Exposed=(Window,Worker), SecureContext, Serializable]
interface FileSystemWritableFileStream : WritableStream {
  Promise<void> write((BufferSource or Blob or USVString or WriteParams) data);
  Promise<void> seek(unsigned long long position);
  Promise<void> truncate(unsigned long long size);
};
</xmp>

A {{FileSystemWritableFileStream}} object is a {{WritableStream}} object with additional methods to operate
on a single file on disk.

Upon creation, an underlying sink will have been created and the stream will be usable. All operations executed on the stream are queuable and producers will be able to respond to backpressure.

The underlying sink's write method, and therefore {{WritableStreamDefaultWriter/write()|WritableStreamDefaultWriter's write()}} method, will accept byte-like data or {{WriteParams}} as input.

The {{FileSystemWritableFileStream}} has a file position cursor initialized at byte offset 0 from the top of the file. When using {{FileSystemWritableFileStream/write()|write()}} or by using WritableStream capabilities through the {{WritableStreamDefaultWriter/write()|WritableStreamDefaultWriter's write()}} method, this position will be advanced based on the number of bytes written through the stream object.

Similarly, when piping a {{ReadableStream}} into a {{FileSystemWritableFileStream}} object, this position is updated with the number of bytes that passed through the stream.

{{WritableStream/getWriter()|getWriter()}} returns an instance of {{WritableStreamDefaultWriter}}.

<div algorithm="serialization steps">
{{FileSystemWritableFileStream}} objects are [=serializable objects=]. They not cloneable, i.e. they are transferable-only, as are {{WritableStream}} objects.

Advisement: In the Origin Trial as available in Chrome 82, these objects are not yet serializable.

Their [=serialization steps=], given |value|, |serialized| and |forStorage| are:

1. Set |serialized|.\[[Origin]] to |value|'s [=relevant settings object=]'s [=environment settings object/origin=].
1. TODO

</div>

<div algorithm="deserialization steps">
Their [=deserialization steps=], given |serialized| and |value| are:

1. If |serialized|.\[[Origin]] is not [=same origin=] with
   |value|'s [=relevant settings object=]'s [=environment settings object/origin=],
   then throw a {{DataCloneError}}.
1. TODO

</div>

### The {{FileSystemWritableFileStream/write()}} method ### {#api-filesystemwritablefilestream-write}

<div class="note domintro">
  : await |stream| . {{FileSystemWritableFileStream/write()|write}}(|data|)
  :: Writes the content of |data| into the file associated with |stream| at the current file
     cursor offset in bytes from the top of the file by default.

     No changes are written to the actual file until on disk until {{FileSystemWritableFileStream/close()}}
     is called. Changes are typically written to a temporary file instead.

     If |data| is of type {{WriteParams}}, validates and executes the content of |data|, which might result in changes into the file associated with |stream|.

     {{WriteParams}} requires the attribute {{WriteParams/type|type}} which determines what the operations to
     execute are.

     If {{WriteParams/type|type}} is {{truncate}}, {{WriteParams/size|size}} is a <span class=allow-2119>required</span> attribute.

     If {{WriteParams/type|type}} is {{seek}}, {{WriteParams/position|position}} is a <span class=allow-2119>required</span> attribute.

     If {{WriteParams/type|type}} is {{write}}, {{WriteParams/position|position}} is an <span class=allow-2119>optional</span> attribute, {{WriteParams/data|data}} is a <span class=allow-2119>required</span> attribute.

     No changes are written to the actual file until on disk until {{FileSystemWritableFileStream/close()}}
     is called. Changes are typically written to a temporary file instead.
</div>

<div algorithm>
The <dfn method for=FileSystemWritableFileStream>write(|data|)</dfn> method, when invoked, must run
these steps:

1. TODO

</div>

### The {{FileSystemWritableFileStream/truncate()}} method ### {#api-filesystemwritablefilestream-truncate}

<div class="note domintro">
<<<<<<< HEAD
  : await |stream| . {{FileSystemWritableFileStream/truncate()|truncate}}(|size|)
  :: Resizes the file associated with |stream| to be |size| bytes long. If |size| is larger than
     the current file size this pads the file with zero bytes, otherwise it truncates the file.
=======
  : await |writer| . {{FileSystemWriter/truncate()|truncate}}(|size|)
  :: Resizes the file associated with |writer| to be |size| bytes long. If |size| is larger than
     the current file size this pads the file with null bytes, otherwise it truncates the file.
>>>>>>> 2cc2ae08

     The file cursor is updated when {{truncate}} is called. If the offset is smaller than offset,
     it remains unchanged. If the offset is larger than |size|, the offset is set to |size| to
     ensure that subsequent writes do not error.

     No changes are written to the actual file until on disk until {{FileSystemWritableFileStream/close()}}
     is called. Changes are typically written to a temporary file instead.
</div>

<div algorithm>
The <dfn method for=FileSystemWritableFileStream>truncate(|size|)</dfn> method, when invoked, must run these
steps:

1. TODO

</div>

### The {{FileSystemWritableFileStream/close()}} method ### {#api-filesystemwritablefilestream-close}

<div class="note domintro">
  : await |stream| . {{FileSystemWritableFileStream/close()}}
  :: First flushes any data written so far to disk, and then closes the writable stream.
     No changes will be visible in the destination file until this method is called.
     Furthermore, if the file on disk changed between creating this |stream| and this invocation of
     {{FileSystemWritableFileStream/close()}}, this will reject and all future operations on the stream will fail.

     This operation can take some time to complete, as user agents might use this moment to run
     malware scanners or perform other security checks if the website isn't sufficiently trusted.
</div>

<div algorithm>
The <dfn method for=FileSystemWritableFileStream>close()</dfn> method, when invoked, must run these
steps:

1. TODO

</div>

# Accessing native filesystem # {#native-filesystem}

## The {{Window/chooseFileSystemEntries()}} method ## {#api-choosefilesystementries}

<xmp class=idl>
enum ChooseFileSystemEntriesType { "open-file", "save-file", "open-directory" };

dictionary ChooseFileSystemEntriesOptionsAccepts {
  USVString description;
  sequence<USVString> mimeTypes;
  sequence<USVString> extensions;
};

dictionary ChooseFileSystemEntriesOptions {
    ChooseFileSystemEntriesType type = "open-file";
    boolean multiple = false;
    sequence<ChooseFileSystemEntriesOptionsAccepts> accepts;
    boolean excludeAcceptAllOption = false;
};

[SecureContext]
partial interface Window {
    Promise<(FileSystemHandle or sequence<FileSystemHandle>)>
        chooseFileSystemEntries(optional ChooseFileSystemEntriesOptions options = {});
};
</xmp>

<div class="note domintro">
  : |result| = await window . {{Window/chooseFileSystemEntries()|chooseFileSystemEntries}}(|options|)
  :: Shows a file picker dialog to the user and returns handles for the selected files or
     directories.

     The |options| argument sets options that influence the behavior of the shown file picker.

     |options|.{{ChooseFileSystemEntriesOptions/type}} specifies the type of the entry the website
     wants the user to pick.
     When set to {{ChooseFileSystemEntriesType/"open-file"}} (the default), the user can select only
     existing files.
     When set to {{ChooseFileSystemEntriesType/"save-file"}} the dialog will additionally let the
     user select files that don't yet exist, and if the user selects a file that does exist already,
     its contents will be cleared before the handle is returned to the website.
     Finally when set to {{ChooseFileSystemEntriesType/"open-directory"}}, the dialog will let the
     user select directories instead of files.

     If |options|.{{ChooseFileSystemEntriesOptions/multiple}} is false (or absent) the user can
     only select a single file, and the |result| will be a single {{FileSystemHandle}}. If on the
     other hand |options|.{{ChooseFileSystemEntriesOptions/multiple}} is true, the dialog can let
     the user select more than one file, and |result| will be an array of {{FileSystemHandle}}
     instances (even if the user did select a single file, if
     {{ChooseFileSystemEntriesOptions/multiple}} is true this will be returned as a single-element
     array).

     Finally |options|.{{ChooseFileSystemEntriesOptions/accepts}} and
     |options|.{{ChooseFileSystemEntriesOptions/excludeAcceptAllOption}} specify the types of files
     the dialog will let the user select. Each entry in
     |options|.{{ChooseFileSystemEntriesOptions/accepts}} describes a single type of file,
     consisting of a {{ChooseFileSystemEntriesOptionsAccepts/description}}, zero or more
     {{ChooseFileSystemEntriesOptionsAccepts/mimeTypes}} and zero or more
     {{ChooseFileSystemEntriesOptionsAccepts/extensions}}. Options with no valid
     {{ChooseFileSystemEntriesOptionsAccepts/mimeTypes}} and no
     {{ChooseFileSystemEntriesOptionsAccepts/extensions}} are invalid and are ignored. If no
     {{ChooseFileSystemEntriesOptionsAccepts/description}} is provided one will be generated.

     If |options|.{{ChooseFileSystemEntriesOptions/excludeAcceptAllOption}} is true, or if no valid
     entries exist in |options|.{{ChooseFileSystemEntriesOptions/accepts}}, an option matching all
     files will be included in the file types the dialog lets the user select.
</div>

<div algorithm>
The <dfn method for=Window>chooseFileSystemEntries(|options|)</dfn> method, when invoked, must run
these steps:

1. Let |environment| be the [=current settings object=].

1. If |environment|'s [=environment settings object/origin=] is an [=opaque origin=],
   return [=a promise rejected with=] a {{SecurityError}}.

1. Let |browsing context| be |environment|'s [=responsible browsing context=].

1. Let |top-level context| be |browsing context|'s [=top-level browsing context=].

1. If |environment|'s [=environment settings object/origin=] is not [=same origin=] with |browsing context|'s [=top-level browsing context=]'s [=active document=]'s  [=/origin=],
   return [=a promise rejected with=] a {{SecurityError}}.

   Issue: There must be a better way to express this "no third-party iframes" constraint.

1. TODO

</div>

# Accessing special filesystems # {#special-filesystems}

## The {{FileSystemDirectoryHandle/getSystemDirectory()}} method ## {#api-getsystemdirectory}

<xmp class=idl>
enum SystemDirectoryType {
  "sandbox"
};

dictionary GetSystemDirectoryOptions {
  required SystemDirectoryType type;
};

[SecureContext]
partial interface FileSystemDirectoryHandle {
  static Promise<FileSystemDirectoryHandle> getSystemDirectory(GetSystemDirectoryOptions options);
};
</xmp>

<div class="note domintro">
  : |directoryHandle| = {{FileSystemDirectoryHandle}} .
    {{FileSystemDirectoryHandle/getSystemDirectory()|getSystemDirectory}}({
       {{GetSystemDirectoryOptions/type}}: {{SystemDirectoryType/"sandbox"}} })
  :: Returns the sandboxed filesystem.
</div>

Issue(27): getSystemDirectory might not be the best name. Also perhaps should be on Window rather
than on FileSystemDirectoryHandle.

<div algorithm>
The <dfn method for=FileSystemDirectoryHandle>getSystemDirectory(|options|)</dfn> method, when
invoked, must run these steps:

1. Let |environment| be the [=current settings object=].

1. If |environment|'s [=environment settings object/origin=] is an [=opaque origin=],
   return [=a promise rejected with=] a {{SecurityError}}.

1. TODO

</div>

# Privacy Considerations # {#privacy-considerations}

*This section is non-normative.*

This API does not give websites any more read access to data than the existing `<input type=file>`
and `<input type=file webkitdirectory>` APIs already do. Furthermore similarly to those APIs, all
access to files and directories is explicitly gated behind a file or directory picker.

There are however several major privacy risks with this new API:

## Users giving access to more, or more sensitive files than they intended. ## {#privacy-wide-access}

This isn't a new risk with this API, but user agents should try to make sure that users are aware
of what exactly they're giving websites access to. This is particularly important when giving
access to a directory, where it might not be immediately clear to a user just how many files
actually exist in that directory.

A related risk is having a user give access to particularly sensitive data. This
could include some of a user agent's configuration data, network cache or cookie store,
or operating system configuration data such as password files. To protect against this, user agents
are encouraged to restrict which directories a user is allowed to select in a directory picker,
and potentially even restrict which files the user is allowed to select. This will make it much
harder to accidentally give access to a directory that contains particularly sensitive data. Care
must be taken to strike the right balance between restricting what the API can access while still
having the API be useful. After all, this API intentionally lets the user use websites to interact
with some of their most private personal data.

## Websites trying to use this API for tracking. ## {#privacy-tracking}

This API could be used by websites to track the user across clearing browsing
data. This is because, in contrast with existing file access APIs, user agents are
able to grant persistent access to files or directories and can re-prompt. In
combination with the ability to write to files, websites will be able to persist an
identifier on the users' disk. Clearing browsing data will not affect those files
in any way, making these identifiers persist through those actions.

This risk is somewhat mitigated by the fact that clearing browsing data will also clear IndexedDB,
so websites won't have any handles to re-prompt for permission after browsing data was cleared.
Furthermore user agents are encouraged to make it clear what files and directories a website has
access to, and to automatically expire permission grants except for particularly well trusted
origins (for example persistent permissions could be limited to "installed" web applications).

User agents also are encouraged to provide a way for users to revoke permissions granted.
Clearing browsing data is expected to revoke all permissions as well.

## First-party vs third-party contexts. ## {#privacy-third-party}

In third-party contexts (e.g. an iframe whose origin does not match that of the top-level frame)
websites can't gain access to data they don't already have access to. This includes both getting
access to new files or directories via the {{chooseFileSystemEntries}} API, as well as requesting
more permissions to existing handles via the {{requestPermission}} API.

Handles can also only be post-messaged to same-origin destinations. Attempts to send a handle to
a cross-origin destination will result in a {{MessagePort/messageerror}} event.

# Security Considerations # {#security-considerations}

*This section is non-normative.*

This API gives websites the ability to modify existing files on disk, as well as write to new
files. This has a couple of important security considerations:

## Malware ## {#security-malware}

This API could be used by websites to try to store and/or execute malware on the users system.
To mitigate this risk, this API does not provide any way to mark files as executable (on the other
hand files that are already executable likely remain that way, even after the files are modified
through this API). Furthermore user agents are encouraged to apply things like Mark-of-the-Web to
files created or modified by this API.

Finally, user agents are encouraged to verify the contents of files modified by this API via malware
scans and safe browsing checks, unless some kind of external strong trust relation already exists.
This of course has effects on the performance characteristics of this API.

Issue(51): "Atomic writes" attempts to make it explicit what this API can and can't do, and how
performance can be effected by safe browsing checks.

## Ransomware attacks ## {#security-ransomware}

Another risk factor is that of ransomware attacks. The limitations described above regarding
blocking access to certain sensitive directories helps limit the damage such an attack can do.
Additionally user agents can grant write access to files at whatever granularity they deem
appropriate.<|MERGE_RESOLUTION|>--- conflicted
+++ resolved
@@ -245,21 +245,12 @@
      otherwise the existing file is first copied to this temporary file.
 </div>
 
-<<<<<<< HEAD
-Issue: There has been some discussion around and desire for a "inPlace" mode for createWritable (where
-changes will be written to the actual underlying file as they are written to the writer, for example
-to support in-place modification of large files or things like databases). This is not currently
-implemented in Chrome. Implementing this is currently blocked on figuring out how to combine the
-desire to run malware checks with the desire to let websites make fast in-place modifications to
-existing large files.
-=======
-Issue(67): There has been some discussion around and desire for a "inPlace" mode for createWriter
+Issue(67): There has been some discussion around and desire for a "inPlace" mode for createWritable
 (where changes will be written to the actual underlying file as they are written to the writer, for
 example to support in-place modification of large files or things like databases). This is not
 currently implemented in Chrome. Implementing this is currently blocked on figuring out how to
 combine the desire to run malware checks with the desire to let websites make fast in-place
 modifications to existing large files.
->>>>>>> 2cc2ae08
 
 <div algorithm>
 The <dfn method for=FileSystemFileHandle>createWritable(|options|)</dfn> method, when invoked, must run these steps:
@@ -511,15 +502,9 @@
 ### The {{FileSystemWritableFileStream/truncate()}} method ### {#api-filesystemwritablefilestream-truncate}
 
 <div class="note domintro">
-<<<<<<< HEAD
   : await |stream| . {{FileSystemWritableFileStream/truncate()|truncate}}(|size|)
   :: Resizes the file associated with |stream| to be |size| bytes long. If |size| is larger than
-     the current file size this pads the file with zero bytes, otherwise it truncates the file.
-=======
-  : await |writer| . {{FileSystemWriter/truncate()|truncate}}(|size|)
-  :: Resizes the file associated with |writer| to be |size| bytes long. If |size| is larger than
      the current file size this pads the file with null bytes, otherwise it truncates the file.
->>>>>>> 2cc2ae08
 
      The file cursor is updated when {{truncate}} is called. If the offset is smaller than offset,
      it remains unchanged. If the offset is larger than |size|, the offset is set to |size| to
