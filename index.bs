--- conflicted
+++ resolved
@@ -92,13 +92,8 @@
 1. Let |result| be [=a new promise=].
 1. Run the following steps [=in parallel=]:
   1. If |child| is [=the same as=] |root|,
-<<<<<<< HEAD
      [=/resolve=] |result| with an empty list, and abort.
-  1. Let |childPromises| be << >>.
-=======
-     [=/resolve=] |result| with an empty list, and abort these substeps.
   1. Let |childPromises| be « ».
->>>>>>> 532084dc
   1. [=set/For each=] |entry| of |root|'s [=FileSystemHandle/entry=]'s [=children=]:
     1. Let |p| be the result of [=entry/resolving=] |child| relative to |entry|.
     1. [=list/Append=] |p| to |childPromises|.
